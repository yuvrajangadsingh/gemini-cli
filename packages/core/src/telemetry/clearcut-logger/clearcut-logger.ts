/**
 * @license
 * Copyright 2025 Google LLC
 * SPDX-License-Identifier: Apache-2.0
 */

import { Buffer } from 'buffer';
import * as https from 'https';
import {
  StartSessionEvent,
  EndSessionEvent,
  UserPromptEvent,
  ToolCallEvent,
  ApiRequestEvent,
  ApiResponseEvent,
  ApiErrorEvent,
  FlashFallbackEvent,
} from '../types.js';
import { EventMetadataKey } from './event-metadata-key.js';
import { Config } from '../../config/config.js';
import { getInstallationId } from '../../utils/user_id.js';
import {
  getCachedGoogleAccount,
  getLifetimeGoogleAccounts,
} from '../../utils/user_account.js';

const start_session_event_name = 'start_session';
const new_prompt_event_name = 'new_prompt';
const tool_call_event_name = 'tool_call';
const api_request_event_name = 'api_request';
const api_response_event_name = 'api_response';
const api_error_event_name = 'api_error';
const end_session_event_name = 'end_session';
const flash_fallback_event_name = 'flash_fallback';

export interface LogResponse {
  nextRequestWaitMs?: number;
}

// Singleton class for batch posting log events to Clearcut. When a new event comes in, the elapsed time
// is checked and events are flushed to Clearcut if at least a minute has passed since the last flush.
export class ClearcutLogger {
  private static instance: ClearcutLogger;
  private config?: Config;
  // eslint-disable-next-line @typescript-eslint/no-explicit-any -- Clearcut expects this format.
  private readonly events: any = [];
  private last_flush_time: number = Date.now();
  private flush_interval_ms: number = 1000 * 60; // Wait at least a minute before flushing events.
  private readonly max_events: number = 1000; // Maximum events to keep in memory
  private readonly max_retry_events: number = 100; // Maximum failed events to retry
  private last_memory_warning: number = 0; // Last time we warned about memory usage

  private constructor(config?: Config) {
    this.config = config;
  }

  static getInstance(config?: Config): ClearcutLogger | undefined {
    if (config === undefined || !config?.getUsageStatisticsEnabled())
      return undefined;
    if (!ClearcutLogger.instance) {
      ClearcutLogger.instance = new ClearcutLogger(config);
    }
    return ClearcutLogger.instance;
  }

  // eslint-disable-next-line @typescript-eslint/no-explicit-any -- Clearcut expects this format.
  enqueueLogEvent(event: any): void {
    // Prevent unbounded memory growth by limiting event queue size
    if (this.events.length >= this.max_events) {
      // Remove oldest events (FIFO) to make room for new ones
      const eventsToRemove = this.events.length - this.max_events + 1;
      this.events.splice(0, eventsToRemove);

      if (this.config?.getDebugMode()) {
        console.debug(
          `ClearcutLogger: Dropped ${eventsToRemove} old events to prevent memory leak (queue size: ${this.events.length})`,
        );
      }
    }

    this.events.push([
      {
        event_time_ms: Date.now(),
        source_extension_json: JSON.stringify(event),
      },
    ]);
  }

  createLogEvent(name: string, data: object[]): object {
    const email = getCachedGoogleAccount();
    const totalAccounts = getLifetimeGoogleAccounts();
    data.push({
      gemini_cli_key: EventMetadataKey.GEMINI_CLI_GOOGLE_ACCOUNTS_COUNT,
      value: totalAccounts.toString(),
    });

    // eslint-disable-next-line @typescript-eslint/no-explicit-any
    const logEvent: any = {
      console_type: 'GEMINI_CLI',
      application: 102,
      event_name: name,
      event_metadata: [data] as object[],
    };

    // Should log either email or install ID, not both. See go/cloudmill-1p-oss-instrumentation#define-sessionable-id
    if (email) {
      logEvent.client_email = email;
    } else {
      logEvent.client_install_id = getInstallationId();
    }

    return logEvent;
  }

  flushIfNeeded(): void {
    if (Date.now() - this.last_flush_time < this.flush_interval_ms) {
      return;
    }

<<<<<<< HEAD
    // Check for potential memory pressure and warn if needed
    this.checkMemoryPressure();

    // Fire and forget - don't await
=======
>>>>>>> b3cbde5c
    this.flushToClearcut().catch((error) => {
      console.debug('Error flushing to Clearcut:', error);
    });
  }

<<<<<<< HEAD
  private checkMemoryPressure(): void {
    const now = Date.now();
    const memoryWarningInterval = 5 * 60 * 1000; // Warn at most every 5 minutes

    if (now - this.last_memory_warning < memoryWarningInterval) {
      return;
    }

    // Check event queue size
    if (this.events.length > this.max_events * 0.8) {
      console.warn(
        `ClearcutLogger: Event queue is ${Math.round((this.events.length / this.max_events) * 100)}% full (${this.events.length}/${this.max_events}). Consider increasing flush frequency.`,
      );
      this.last_memory_warning = now;
    }

    // Check system memory if available
    if (process.memoryUsage) {
      const memUsage = process.memoryUsage();
      const heapUsedMB = Math.round(memUsage.heapUsed / 1024 / 1024);
      const heapTotalMB = Math.round(memUsage.heapTotal / 1024 / 1024);

      if (heapUsedMB > 512) {
        // Warn if heap usage exceeds 512MB
        console.warn(
          `ClearcutLogger: High memory usage detected - Heap: ${heapUsedMB}MB/${heapTotalMB}MB, RSS: ${Math.round(memUsage.rss / 1024 / 1024)}MB`,
        );
        this.last_memory_warning = now;
      }
    }
  }

  async flushToClearcut(): Promise<LogResponse> {
=======
  flushToClearcut(): Promise<LogResponse> {
>>>>>>> b3cbde5c
    if (this.config?.getDebugMode()) {
      console.log('Flushing log events to Clearcut.');
    }
    const eventsToSend = [...this.events];
    this.events.length = 0;

    return new Promise<Buffer>((resolve, reject) => {
      const request = [
        {
          log_source_name: 'CONCORD',
          request_time_ms: Date.now(),
          log_event: eventsToSend,
        },
      ];
      const body = JSON.stringify(request);
      const options = {
        hostname: 'play.googleapis.com',
        path: '/log',
        method: 'POST',
        headers: { 'Content-Length': Buffer.byteLength(body) },
      };
      const bufs: Buffer[] = [];
      const req = https.request(options, (res) => {
        res.on('data', (buf) => bufs.push(buf));
        res.on('end', () => {
          resolve(Buffer.concat(bufs));
        });
      });
      req.on('error', (e) => {
        if (this.config?.getDebugMode()) {
          console.log('Clearcut POST request error: ', e);
        }
        // Add the events back to the front of the queue to be retried, but limit retry queue size
        const eventsToRetry = eventsToSend.slice(-this.max_retry_events); // Keep only the most recent events
        this.events.unshift(...eventsToRetry);

        // Prevent total queue from exceeding max_events after retry
        if (this.events.length > this.max_events) {
          const excessEvents = this.events.length - this.max_events;
          this.events.splice(eventsToRetry.length, excessEvents);

          if (this.config?.getDebugMode()) {
            console.debug(
              `ClearcutLogger: Dropped ${excessEvents} events after failed retry to prevent memory leak`,
            );
          }
        }

        reject(e);
      });
      req.end(body);
    })
      .then((buf: Buffer) => {
        try {
          this.last_flush_time = Date.now();
          return this.decodeLogResponse(buf) || {};
        } catch (error: unknown) {
          console.error('Error flushing log events:', error);
          return {};
        }
      })
      .catch((error: unknown) => {
        // Handle all errors to prevent unhandled promise rejections
        console.error('Error flushing log events:', error);
        // Return empty response to maintain the Promise<LogResponse> contract
        return {};
      });
  }

  // Visible for testing. Decodes protobuf-encoded response from Clearcut server.
  decodeLogResponse(buf: Buffer): LogResponse | undefined {
    // TODO(obrienowen): return specific errors to facilitate debugging.
    if (buf.length < 1) {
      return undefined;
    }

    // The first byte of the buffer is `field<<3 | type`. We're looking for field
    // 1, with type varint, represented by type=0. If the first byte isn't 8, that
    // means field 1 is missing or the message is corrupted. Either way, we return
    // undefined.
    if (buf.readUInt8(0) !== 8) {
      return undefined;
    }

    let ms = BigInt(0);
    let cont = true;

    // In each byte, the most significant bit is the continuation bit. If it's
    // set, we keep going. The lowest 7 bits, are data bits. They are concatenated
    // in reverse order to form the final number.
    for (let i = 1; cont && i < buf.length; i++) {
      const byte = buf.readUInt8(i);
      ms |= BigInt(byte & 0x7f) << BigInt(7 * (i - 1));
      cont = (byte & 0x80) !== 0;
    }

    if (cont) {
      // We have fallen off the buffer without seeing a terminating byte. The
      // message is corrupted.
      return undefined;
    }

    const returnVal = {
      nextRequestWaitMs: Number(ms),
    };
    return returnVal;
  }

  logStartSessionEvent(event: StartSessionEvent): void {
    const data = [
      {
        gemini_cli_key: EventMetadataKey.GEMINI_CLI_START_SESSION_MODEL,
        value: event.model,
      },
      {
        gemini_cli_key:
          EventMetadataKey.GEMINI_CLI_START_SESSION_EMBEDDING_MODEL,
        value: event.embedding_model,
      },
      {
        gemini_cli_key: EventMetadataKey.GEMINI_CLI_START_SESSION_SANDBOX,
        value: event.sandbox_enabled.toString(),
      },
      {
        gemini_cli_key: EventMetadataKey.GEMINI_CLI_START_SESSION_CORE_TOOLS,
        value: event.core_tools_enabled,
      },
      {
        gemini_cli_key: EventMetadataKey.GEMINI_CLI_START_SESSION_APPROVAL_MODE,
        value: event.approval_mode,
      },
      {
        gemini_cli_key:
          EventMetadataKey.GEMINI_CLI_START_SESSION_API_KEY_ENABLED,
        value: event.api_key_enabled.toString(),
      },
      {
        gemini_cli_key:
          EventMetadataKey.GEMINI_CLI_START_SESSION_VERTEX_API_ENABLED,
        value: event.vertex_ai_enabled.toString(),
      },
      {
        gemini_cli_key:
          EventMetadataKey.GEMINI_CLI_START_SESSION_DEBUG_MODE_ENABLED,
        value: event.debug_enabled.toString(),
      },
      {
        gemini_cli_key:
          EventMetadataKey.GEMINI_CLI_START_SESSION_VERTEX_API_ENABLED,
        value: event.vertex_ai_enabled.toString(),
      },
      {
        gemini_cli_key: EventMetadataKey.GEMINI_CLI_START_SESSION_MCP_SERVERS,
        value: event.mcp_servers,
      },
      {
        gemini_cli_key:
          EventMetadataKey.GEMINI_CLI_START_SESSION_VERTEX_API_ENABLED,
        value: event.vertex_ai_enabled.toString(),
      },
      {
        gemini_cli_key:
          EventMetadataKey.GEMINI_CLI_START_SESSION_TELEMETRY_ENABLED,
        value: event.telemetry_enabled.toString(),
      },
      {
        gemini_cli_key:
          EventMetadataKey.GEMINI_CLI_START_SESSION_TELEMETRY_LOG_USER_PROMPTS_ENABLED,
        value: event.telemetry_log_user_prompts_enabled.toString(),
      },
    ];
    // Flush start event immediately
    this.enqueueLogEvent(this.createLogEvent(start_session_event_name, data));
    this.flushToClearcut().catch((error) => {
      console.debug('Error flushing to Clearcut:', error);
    });
  }

  logNewPromptEvent(event: UserPromptEvent): void {
    const data = [
      {
        gemini_cli_key: EventMetadataKey.GEMINI_CLI_USER_PROMPT_LENGTH,
        value: JSON.stringify(event.prompt_length),
      },
      {
        gemini_cli_key: EventMetadataKey.GEMINI_CLI_PROMPT_ID,
        value: JSON.stringify(event.prompt_id),
      },
      {
        gemini_cli_key: EventMetadataKey.GEMINI_CLI_AUTH_TYPE,
        value: JSON.stringify(event.auth_type),
      },
    ];

    this.enqueueLogEvent(this.createLogEvent(new_prompt_event_name, data));
    this.flushIfNeeded();
  }

  logToolCallEvent(event: ToolCallEvent): void {
    const data = [
      {
        gemini_cli_key: EventMetadataKey.GEMINI_CLI_TOOL_CALL_NAME,
        value: JSON.stringify(event.function_name),
      },
      {
        gemini_cli_key: EventMetadataKey.GEMINI_CLI_PROMPT_ID,
        value: JSON.stringify(event.prompt_id),
      },
      {
        gemini_cli_key: EventMetadataKey.GEMINI_CLI_TOOL_CALL_DECISION,
        value: JSON.stringify(event.decision),
      },
      {
        gemini_cli_key: EventMetadataKey.GEMINI_CLI_TOOL_CALL_SUCCESS,
        value: JSON.stringify(event.success),
      },
      {
        gemini_cli_key: EventMetadataKey.GEMINI_CLI_TOOL_CALL_DURATION_MS,
        value: JSON.stringify(event.duration_ms),
      },
      {
        gemini_cli_key: EventMetadataKey.GEMINI_CLI_TOOL_ERROR_MESSAGE,
        value: JSON.stringify(event.error),
      },
      {
        gemini_cli_key: EventMetadataKey.GEMINI_CLI_TOOL_CALL_ERROR_TYPE,
        value: JSON.stringify(event.error_type),
      },
    ];

    const logEvent = this.createLogEvent(tool_call_event_name, data);
    this.enqueueLogEvent(logEvent);
    this.flushIfNeeded();
  }

  logApiRequestEvent(event: ApiRequestEvent): void {
    const data = [
      {
        gemini_cli_key: EventMetadataKey.GEMINI_CLI_API_REQUEST_MODEL,
        value: JSON.stringify(event.model),
      },
      {
        gemini_cli_key: EventMetadataKey.GEMINI_CLI_PROMPT_ID,
        value: JSON.stringify(event.prompt_id),
      },
    ];

    this.enqueueLogEvent(this.createLogEvent(api_request_event_name, data));
    this.flushIfNeeded();
  }

  logApiResponseEvent(event: ApiResponseEvent): void {
    const data = [
      {
        gemini_cli_key: EventMetadataKey.GEMINI_CLI_API_RESPONSE_MODEL,
        value: JSON.stringify(event.model),
      },
      {
        gemini_cli_key: EventMetadataKey.GEMINI_CLI_PROMPT_ID,
        value: JSON.stringify(event.prompt_id),
      },
      {
        gemini_cli_key: EventMetadataKey.GEMINI_CLI_API_RESPONSE_STATUS_CODE,
        value: JSON.stringify(event.status_code),
      },
      {
        gemini_cli_key: EventMetadataKey.GEMINI_CLI_API_RESPONSE_DURATION_MS,
        value: JSON.stringify(event.duration_ms),
      },
      {
        gemini_cli_key: EventMetadataKey.GEMINI_CLI_API_ERROR_MESSAGE,
        value: JSON.stringify(event.error),
      },
      {
        gemini_cli_key:
          EventMetadataKey.GEMINI_CLI_API_RESPONSE_INPUT_TOKEN_COUNT,
        value: JSON.stringify(event.input_token_count),
      },
      {
        gemini_cli_key:
          EventMetadataKey.GEMINI_CLI_API_RESPONSE_OUTPUT_TOKEN_COUNT,
        value: JSON.stringify(event.output_token_count),
      },
      {
        gemini_cli_key:
          EventMetadataKey.GEMINI_CLI_API_RESPONSE_CACHED_TOKEN_COUNT,
        value: JSON.stringify(event.cached_content_token_count),
      },
      {
        gemini_cli_key:
          EventMetadataKey.GEMINI_CLI_API_RESPONSE_THINKING_TOKEN_COUNT,
        value: JSON.stringify(event.thoughts_token_count),
      },
      {
        gemini_cli_key:
          EventMetadataKey.GEMINI_CLI_API_RESPONSE_TOOL_TOKEN_COUNT,
        value: JSON.stringify(event.tool_token_count),
      },
      {
        gemini_cli_key: EventMetadataKey.GEMINI_CLI_AUTH_TYPE,
        value: JSON.stringify(event.auth_type),
      },
    ];

    this.enqueueLogEvent(this.createLogEvent(api_response_event_name, data));
    this.flushIfNeeded();
  }

  logApiErrorEvent(event: ApiErrorEvent): void {
    const data = [
      {
        gemini_cli_key: EventMetadataKey.GEMINI_CLI_API_ERROR_MODEL,
        value: JSON.stringify(event.model),
      },
      {
        gemini_cli_key: EventMetadataKey.GEMINI_CLI_PROMPT_ID,
        value: JSON.stringify(event.prompt_id),
      },
      {
        gemini_cli_key: EventMetadataKey.GEMINI_CLI_API_ERROR_TYPE,
        value: JSON.stringify(event.error_type),
      },
      {
        gemini_cli_key: EventMetadataKey.GEMINI_CLI_API_ERROR_STATUS_CODE,
        value: JSON.stringify(event.status_code),
      },
      {
        gemini_cli_key: EventMetadataKey.GEMINI_CLI_API_ERROR_DURATION_MS,
        value: JSON.stringify(event.duration_ms),
      },
      {
        gemini_cli_key: EventMetadataKey.GEMINI_CLI_AUTH_TYPE,
        value: JSON.stringify(event.auth_type),
      },
    ];

    this.enqueueLogEvent(this.createLogEvent(api_error_event_name, data));
    this.flushIfNeeded();
  }

  logFlashFallbackEvent(event: FlashFallbackEvent): void {
    const data = [
      {
        gemini_cli_key: EventMetadataKey.GEMINI_CLI_AUTH_TYPE,
        value: JSON.stringify(event.auth_type),
      },
    ];

    this.enqueueLogEvent(this.createLogEvent(flash_fallback_event_name, data));
    this.flushToClearcut().catch((error) => {
      console.debug('Error flushing to Clearcut:', error);
    });
  }

  logEndSessionEvent(event: EndSessionEvent): void {
    const data = [
      {
        gemini_cli_key: EventMetadataKey.GEMINI_CLI_END_SESSION_ID,
        value: event?.session_id?.toString() ?? '',
      },
    ];

    // Flush immediately on session end.
    this.enqueueLogEvent(this.createLogEvent(end_session_event_name, data));
    this.flushToClearcut().catch((error) => {
      console.debug('Error flushing to Clearcut:', error);
    });
  }

  shutdown() {
    const event = new EndSessionEvent(this.config);
    this.logEndSessionEvent(event);
  }
}<|MERGE_RESOLUTION|>--- conflicted
+++ resolved
@@ -117,19 +117,15 @@
       return;
     }
 
-<<<<<<< HEAD
     // Check for potential memory pressure and warn if needed
     this.checkMemoryPressure();
 
     // Fire and forget - don't await
-=======
->>>>>>> b3cbde5c
     this.flushToClearcut().catch((error) => {
       console.debug('Error flushing to Clearcut:', error);
     });
   }
 
-<<<<<<< HEAD
   private checkMemoryPressure(): void {
     const now = Date.now();
     const memoryWarningInterval = 5 * 60 * 1000; // Warn at most every 5 minutes
@@ -163,9 +159,6 @@
   }
 
   async flushToClearcut(): Promise<LogResponse> {
-=======
-  flushToClearcut(): Promise<LogResponse> {
->>>>>>> b3cbde5c
     if (this.config?.getDebugMode()) {
       console.log('Flushing log events to Clearcut.');
     }
